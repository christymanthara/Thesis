--- conflicted
+++ resolved
@@ -15,16 +15,6 @@
     """
     Benchmark the given AnnData object using scIB metrics.
     """
-<<<<<<< HEAD
-    
-    
-    sc.pp.highly_variable_genes(adata, n_top_genes=2000, flavor="cell_ranger", batch_key="batch")
-    sc.tl.pca(adata, n_comps=50, use_highly_variable=True) #n_comps = 50 as used by pavlin, check with 30 and 50. we are not looking for any higly variable
-    
-    adata = adata[:, adata.var.highly_variable].copy()
-    adata.obsm["Unintegrated"] = adata.obsm["X_pca"]
-    
-=======
 
 
     adata = sc.read(adata_path)
@@ -106,7 +96,6 @@
     print(adata.obs["cell_type"].value_counts())
 
     embedding_keys = ["Unintegrated", "scVI", "scANVI", "X_scGPT"]
->>>>>>> 4211bf61
     bm = Benchmarker(
         adata,
         batch_key="batch_id",
@@ -118,13 +107,8 @@
             
         ),
         batch_correction_metrics=BatchCorrection(),
-<<<<<<< HEAD
-        embedding_obsm_keys=["Unintegrated,X_uce"],
-        n_jobs=1,  # Reduce parallelism to save memory
-=======
-        embedding_obsm_keys=embedding_keys,
-        n_jobs=2,
->>>>>>> 4211bf61
+        embedding_obsm_keys=["X_scGPT"],
+        n_jobs=6,
     )
     bm.benchmark()
     print("Benchmarking complete.")
@@ -164,14 +148,8 @@
 
 if __name__ == "__main__":
     # Load your AnnData object
-    # adata = sc.read("/home/thechristyjo/Documents/Thesis/adata_concat_scGPT_baron_2016h_xin_2016.h5ad")
-<<<<<<< HEAD
-    adata = sc.read("F:/Thesis/UCE/baron_2016h_uce_adata.h5ad")
+    adata = sc.read("/home/thechristyjo/Documents/Thesis/adata_concat_scGPT_baron_2016h_xin_2016.h5ad")
 
-=======
-    # adata = sc.read("/home/thechristyjo/Documents/Thesis/shekhar_2016_scGPT.h5ad")
-    # adata = sc.read("/home/thechristyjo/Documents/Thesis/datasets/baron_2016h.h5ad")
->>>>>>> 4211bf61
     # Run the benchmark
     # benchmark_scib(adata)
     # benchmark_scib("/home/thechristyjo/Documents/Thesis/adata_concat_scGPT_baron_2016h_xin_2016.h5ad")
